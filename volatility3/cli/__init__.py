# This file is Copyright 2019 Volatility Foundation and licensed under the Volatility Software License 1.0
# which is available at https://www.volatilityfoundation.org/license/vsl-v1.0
#
"""A CommandLine User Interface for the volatility framework.

User interfaces make use of the framework to:
 * determine available plugins
 * request necessary information for those plugins from the user
 * determine what "automagic" modules will be used to populate information the user does not provide
 * run the plugin
 * display the results
"""
import argparse
import inspect
import io
import json
import logging
import os
import sys
import tempfile
import traceback
from typing import Any, Dict, List, Tuple, Type, Union
from urllib import parse, request

import volatility3.plugins
import volatility3.symbols
from volatility3 import framework
from volatility3.cli import text_renderer, volargparse
from volatility3.framework import (
    automagic,
    configuration,
    constants,
    contexts,
    exceptions,
    interfaces,
    plugins,
)
from volatility3.framework.automagic import stacker
from volatility3.framework.configuration import requirements

# Make sure we log everything

rootlog = logging.getLogger()
vollog = logging.getLogger(__name__)
console = logging.StreamHandler()
console.setLevel(logging.WARNING)
formatter = logging.Formatter("%(levelname)-8s %(name)-12s: %(message)s")
# Trim the console down by default
console.setFormatter(formatter)


class PrintedProgress(object):
    """A progress handler that prints the progress value and the description
    onto the command line."""

    def __init__(self):
        self._max_message_len = 0

    def __call__(self, progress: Union[int, float], description: str = None):
        """A simple function for providing text-based feedback.

        .. warning:: Only for development use.

        Args:
            progress: Percentage of progress of the current procedure
        """
        message = f"\rProgress: {round(progress, 2): 7.2f}\t\t{description or ''}"
        message_len = len(message)
        self._max_message_len = max([self._max_message_len, message_len])
        sys.stderr.write(message + (" " * (self._max_message_len - message_len)) + "\r")


class MuteProgress(PrintedProgress):
    """A dummy progress handler that produces no output when called."""

    def __call__(self, progress: Union[int, float], description: str = None):
        pass


class CommandLine:
    """Constructs a command-line interface object for users to run plugins."""

    CLI_NAME = "volatility"

    def __init__(self):
        self.setup_logging()
        self.output_dir = None

    @classmethod
    def setup_logging(cls):
        # Delay the setting of vollog for those that want to import volatility3.cli (issue #241)
        rootlog.setLevel(1)
        rootlog.addHandler(console)

    def run(self):
        """Executes the command line module, taking the system arguments,
        determining the plugin to run and then running it."""

        volatility3.framework.require_interface_version(2, 0, 0)

        renderers = dict(
            [
                (x.name.lower(), x)
                for x in framework.class_subclasses(text_renderer.CLIRenderer)
            ]
        )

<<<<<<< HEAD
        # Load up system defaults
        delayed_logs, default_config = self.load_system_defaults('vol.json')

        parser = volargparse.HelpfulArgParser(add_help = False,
                                              prog = self.CLI_NAME,
                                              description = "An open-source memory forensics framework")
=======
        parser = volargparse.HelpfulArgParser(
            add_help=False,
            prog=self.CLI_NAME,
            description="An open-source memory forensics framework",
        )
>>>>>>> 795477e2
        parser.add_argument(
            "-h",
            "--help",
            action="help",
            default=argparse.SUPPRESS,
            help="Show this help message and exit, for specific plugin options use '{} <pluginname> --help'".format(
                parser.prog
            ),
        )
        parser.add_argument(
            "-c",
            "--config",
            help="Load the configuration from a json file",
            default=None,
            type=str,
        )
        parser.add_argument(
            "--parallelism",
            help="Enables parallelism (defaults to off if no argument given)",
            nargs="?",
            choices=["processes", "threads", "off"],
            const="processes",
            default=None,
            type=str,
        )
        parser.add_argument(
            "-e",
            "--extend",
            help="Extend the configuration with a new (or changed) setting",
            default=None,
            action="append",
        )
        parser.add_argument(
            "-p",
            "--plugin-dirs",
            help="Semi-colon separated list of paths to find plugins",
            default="",
            type=str,
        )
        parser.add_argument(
            "-s",
            "--symbol-dirs",
            help="Semi-colon separated list of paths to find symbols",
            default="",
            type=str,
        )
        parser.add_argument(
            "-v",
            "--verbosity",
            help="Increase output verbosity",
            default=0,
            action="count",
        )
        parser.add_argument(
            "-l",
            "--log",
            help="Log output to a file as well as the console",
            default=None,
            type=str,
        )
        parser.add_argument(
            "-o",
            "--output-dir",
            help="Directory in which to output any generated files",
            default=os.getcwd(),
            type=str,
        )
        parser.add_argument(
            "-q",
            "--quiet",
            help="Remove progress feedback",
            default=False,
            action="store_true",
        )
        parser.add_argument(
            "-r",
            "--renderer",
            metavar="RENDERER",
            help=f"Determines how to render the output ({', '.join(list(renderers))})",
            default="quick",
            choices=list(renderers),
        )
        parser.add_argument(
            "-f",
            "--file",
            metavar="FILE",
            default=None,
            type=str,
            help="Shorthand for --single-location=file:// if single-location is not defined",
        )
        parser.add_argument(
            "--write-config",
            help="Write configuration JSON file out to config.json",
            default=False,
            action="store_true",
        )
        parser.add_argument(
            "--save-config",
            help="Save configuration JSON file to a file",
            default=None,
            type=str,
        )
        parser.add_argument(
            "--clear-cache",
            help="Clears out all short-term cached items",
            default=False,
            action="store_true",
        )
        parser.add_argument(
            "--cache-path",
            help=f"Change the default path ({constants.CACHE_PATH}) used to store the cache",
            default=constants.CACHE_PATH,
            type=str,
        )
        parser.add_argument(
            "--offline",
            help="Do not search online for additional JSON files",
            default=False,
            action="store_true",
        )

        parser.set_defaults(**default_config)

        # We have to filter out help, otherwise parse_known_args will trigger the help message before having
        # processed the plugin choice or had the plugin subparser added.
        known_args = [arg for arg in sys.argv if arg != "--help" and arg != "-h"]
        partial_args, _ = parser.parse_known_args(known_args)

        banner_output = sys.stdout
        if renderers[partial_args.renderer].structured_output:
            banner_output = sys.stderr
        banner_output.write(f"Volatility 3 Framework {constants.PACKAGE_VERSION}\n")

<<<<<<< HEAD
        ### Start up logging
=======
        if partial_args.plugin_dirs:
            volatility3.plugins.__path__ = [
                os.path.abspath(p) for p in partial_args.plugin_dirs.split(";")
            ] + constants.PLUGINS_PATH

        if partial_args.symbol_dirs:
            volatility3.symbols.__path__ = [
                os.path.abspath(p) for p in partial_args.symbol_dirs.split(";")
            ] + constants.SYMBOL_BASEPATHS

        if partial_args.cache_path:
            constants.CACHE_PATH = partial_args.cache_path

>>>>>>> 795477e2
        if partial_args.log:
            file_logger = logging.FileHandler(partial_args.log)
            file_logger.setLevel(1)
            file_formatter = logging.Formatter(
                datefmt="%y-%m-%d %H:%M:%S",
                fmt="%(asctime)s %(name)-12s %(levelname)-8s %(message)s",
            )
            file_logger.setFormatter(file_formatter)
            rootlog.addHandler(file_logger)
            vollog.info("Logging started")
        if partial_args.verbosity < 3:
            if partial_args.verbosity < 1:
                sys.tracebacklimit = None
            console.setLevel(30 - (partial_args.verbosity * 10))
        else:
            console.setLevel(10 - (partial_args.verbosity - 2))

        for level, msg in delayed_logs:
            vollog.log(level, msg)

        ### Alter constants if necessary
        if partial_args.plugin_dirs:
            volatility3.plugins.__path__ = [os.path.abspath(p)
                                            for p in partial_args.plugin_dirs.split(";")] + constants.PLUGINS_PATH

        if partial_args.symbol_dirs:
            volatility3.symbols.__path__ = [os.path.abspath(p)
                                            for p in partial_args.symbol_dirs.split(";")] + constants.SYMBOL_BASEPATHS

        if partial_args.cache_path:
            constants.CACHE_PATH = partial_args.cache_path

        vollog.info(f"Volatility plugins path: {volatility3.plugins.__path__}")
        vollog.info(f"Volatility symbols path: {volatility3.symbols.__path__}")

        # Set the PARALLELISM
        if partial_args.parallelism == "processes":
            constants.PARALLELISM = constants.Parallelism.Multiprocessing
        elif partial_args.parallelism == "threads":
            constants.PARALLELISM = constants.Parallelism.Threading
        else:
            constants.PARALLELISM = constants.Parallelism.Off

        if partial_args.clear_cache:
            framework.clear_cache()

        if partial_args.offline:
            constants.OFFLINE = partial_args.offline

        # Do the initialization
        ctx = contexts.Context()  # Construct a blank context
        failures = framework.import_files(
            volatility3.plugins, True
        )  # Will not log as console's default level is WARNING
        if failures:
            parser.epilog = (
                "The following plugins could not be loaded (use -vv to see why): "
                + ", ".join(sorted(failures))
            )
            vollog.info(parser.epilog)
        automagics = automagic.available(ctx)

        plugin_list = framework.list_plugins()

        seen_automagics = set()
        chosen_configurables_list = {}
        for amagic in automagics:
            if amagic in seen_automagics:
                continue
            seen_automagics.add(amagic)
            if isinstance(amagic, interfaces.configuration.ConfigurableInterface):
                self.populate_requirements_argparse(parser, amagic.__class__)

        subparser = parser.add_subparsers(
            title="Plugins",
            dest="plugin",
            description="For plugin specific options, run '{} <plugin> --help'".format(
                self.CLI_NAME
            ),
            action=volargparse.HelpfulSubparserAction,
        )
        for plugin in sorted(plugin_list):
            plugin_parser = subparser.add_parser(
                plugin, help=plugin_list[plugin].__doc__
            )
            self.populate_requirements_argparse(plugin_parser, plugin_list[plugin])

        ###
        # PASS TO UI
        ###
        # Hand the plugin requirements over to the CLI (us) and let it construct the config tree

        # Run the argparser
        args = parser.parse_args()
        if args.plugin is None:
            parser.error("Please select a plugin to run")

        vollog.log(
            constants.LOGLEVEL_VVV, f"Cache directory used: {constants.CACHE_PATH}"
        )

        plugin = plugin_list[args.plugin]
        chosen_configurables_list[args.plugin] = plugin
        base_config_path = "plugins"
        plugin_config_path = interfaces.configuration.path_join(
            base_config_path, plugin.__name__
        )

        # Special case the -f argument because people use is so frequently
        # It has to go here so it can be overridden by single-location if it's defined
        # NOTE: This will *BREAK* if LayerStacker, or the automagic configuration system, changes at all
        ###
        if args.file:
            try:
                single_location = requirements.URIRequirement.location_from_file(
                    args.file
                )
                ctx.config["automagic.LayerStacker.single_location"] = single_location
            except ValueError as excp:
                parser.error(str(excp))

        # UI fills in the config, here we load it from the config file and do it before we process the CL parameters
        if args.config:
            with open(args.config, "r") as f:
                json_val = json.load(f)
                ctx.config.splice(
                    plugin_config_path,
                    interfaces.configuration.HierarchicalDict(json_val),
                )

        # It should be up to the UI to determine which automagics to run, so this is before BACK TO THE FRAMEWORK
        automagics = automagic.choose_automagic(automagics, plugin)
        for amagic in automagics:
            chosen_configurables_list[amagic.__class__.__name__] = amagic

        if ctx.config.get("automagic.LayerStacker.stackers", None) is None:
            ctx.config["automagic.LayerStacker.stackers"] = stacker.choose_os_stackers(
                plugin
            )
        self.output_dir = args.output_dir
        if not os.path.exists(self.output_dir):
            parser.error(
                f"The output directory specified does not exist: {self.output_dir}"
            )

        self.populate_config(ctx, chosen_configurables_list, args, plugin_config_path)

        if args.extend:
            for extension in args.extend:
                if "=" not in extension:
                    raise ValueError(
                        "Invalid extension (extensions must be of the format \"conf.path.value='value'\")"
                    )
                address, value = extension[: extension.find("=")], json.loads(
                    extension[extension.find("=") + 1 :]
                )
                ctx.config[address] = value

        ###
        # BACK TO THE FRAMEWORK
        ###
        constructed = None
        try:
            progress_callback = PrintedProgress()
            if args.quiet:
                progress_callback = MuteProgress()

            constructed = plugins.construct_plugin(
                ctx,
                automagics,
                plugin,
                base_config_path,
                progress_callback,
                self.file_handler_class_factory(),
            )

            if args.write_config:
                vollog.warning(
                    "Use of --write-config has been deprecated, replaced by --save-config <filename>"
                )
                args.save_config = "config.json"
            if args.save_config:
                vollog.debug("Writing out configuration data to {args.save_config}")
                if os.path.exists(os.path.abspath(args.save_config)):
                    parser.error(
                        f"Cannot write configuration: file {args.save_config} already exists"
                    )
                with open(args.save_config, "w") as f:
                    json.dump(
                        dict(constructed.build_configuration()),
                        f,
                        sort_keys=True,
                        indent=2,
                    )
                    f.write("\n")
        except exceptions.UnsatisfiedException as excp:
            self.process_unsatisfied_exceptions(excp)
            parser.exit(
                1,
                f"Unable to validate the plugin requirements: {[x for x in excp.unsatisfied]}\n",
            )

        try:
            # Construct and run the plugin
            if constructed:
                renderers[args.renderer]().render(constructed.run())
        except exceptions.VolatilityException as excp:
            self.process_exceptions(excp)

    @classmethod
    def location_from_file(cls, filename: str) -> str:
        """Returns the URL location from a file parameter (which may be a URL)

        Args:
            filename: The path to the file (either an absolute, relative, or URL path)

        Returns:
            The URL for the location of the file
        """
        vollog.debug(
            f"{__name__}.location_from_file has been deprecated and moved to requirements.URIRequirement.location_from_file"
        )
        return requirements.URIRequirement.location_from_file(filename)

    def load_system_defaults(self, filename: str) -> Tuple[List[Tuple[int, str]], Dict[str, Any]]:
        """Modify the main configuration based on the default configuration override"""
        # Build the config path
        default_config_path = os.path.join(os.path.expanduser("~"), ".config", "volatility3", filename)
        if sys.platform == 'win32':
            default_config_path = os.path.join(os.environ.get("APPDATA", os.path.expanduser("~")), "volatility3",
                                               filename)

        delayed_logs = []

        # Process it if the files exist
        if os.path.exists(default_config_path):
            with open(default_config_path, 'rb') as config_json:
                result = json.load(config_json)
            if not isinstance(result, dict):
                delayed_logs.append((logging.INFO,
                                     f'Default configuration file {default_config_path} does not contain a dictionary'))
            else:
                delayed_logs.append(
                    (logging.INFO, f"Loading default configuration options from {default_config_path}"))
                delayed_logs.append((logging.DEBUG,
                                     f"Loaded configuration: {json.dumps(result, indent = 2, sort_keys = True)}"))
                return delayed_logs, result
        return delayed_logs, {}

    def process_exceptions(self, excp):
        """Provide useful feedback if an exception occurs during a run of a plugin."""
        # Ensure there's nothing in the cache
        sys.stdout.write("\n\n")
        sys.stdout.flush()
        sys.stderr.flush()

        # Log the full exception at a high level for easy access
        fulltrace = traceback.TracebackException.from_exception(excp).format(chain=True)
        vollog.debug("".join(fulltrace))

        if isinstance(excp, exceptions.InvalidAddressException):
            general = "Volatility was unable to read a requested page:"
            if isinstance(excp, exceptions.SwappedInvalidAddressException):
                detail = f"Swap error {hex(excp.invalid_address)} in layer {excp.layer_name} ({excp})"
                caused_by = [
                    "No suitable swap file having been provided (locate and provide the correct swap file)",
                    "An intentionally invalid page (operating system protection)",
                ]
            elif isinstance(excp, exceptions.PagedInvalidAddressException):
                detail = f"Page error {hex(excp.invalid_address)} in layer {excp.layer_name} ({excp})"
                caused_by = [
                    "Memory smear during acquisition (try re-acquiring if possible)",
                    "An intentionally invalid page lookup (operating system protection)",
                    "A bug in the plugin/volatility3 (re-run with -vvv and file a bug)",
                ]
            else:
                detail = (
                    f"{hex(excp.invalid_address)} in layer {excp.layer_name} ({excp})"
                )
                caused_by = [
                    "The base memory file being incomplete (try re-acquiring if possible)",
                    "Memory smear during acquisition (try re-acquiring if possible)",
                    "An intentionally invalid page lookup (operating system protection)",
                    "A bug in the plugin/volatility3 (re-run with -vvv and file a bug)",
                ]
        elif isinstance(excp, exceptions.SymbolError):
            general = "Volatility experienced a symbol-related issue:"
            detail = f"{excp.table_name}{constants.BANG}{excp.symbol_name}: {excp}"
            caused_by = [
                "An invalid symbol table",
                "A plugin requesting a bad symbol",
                "A plugin requesting a symbol from the wrong table",
            ]
        elif isinstance(excp, exceptions.SymbolSpaceError):
            general = "Volatility experienced an issue related to a symbol table:"
            detail = f"{excp}"
            caused_by = [
                "An invalid symbol table",
                "A plugin requesting a bad symbol",
                "A plugin requesting a symbol from the wrong table",
            ]
        elif isinstance(excp, exceptions.LayerException):
            general = f"Volatility experienced a layer-related issue: {excp.layer_name}"
            detail = f"{excp}"
            caused_by = [
                "A faulty layer implementation (re-run with -vvv and file a bug)"
            ]
        elif isinstance(excp, exceptions.MissingModuleException):
            general = f"Volatility could not import a necessary module: {excp.module}"
            detail = f"{excp}"
            caused_by = [
                "A required python module is not installed (install the module and re-run)"
            ]
        else:
            general = "Volatility encountered an unexpected situation."
            detail = ""
            caused_by = [
                "Please re-run using with -vvv and file a bug with the output",
                f"at {constants.BUG_URL}",
            ]

        # Code that actually renders the exception
        output = sys.stderr
        output.write(f"{general}\n")
        output.write(f"{detail}\n\n")
        for cause in caused_by:
            output.write(f"	* {cause}\n")
        output.write("\nNo further results will be produced\n")
        sys.exit(1)

    def process_unsatisfied_exceptions(self, excp):
        """Provide useful feedback if an exception occurs during requirement fulfillment."""
        # Add a blank newline
        print("")
        translation_failed = False
        symbols_failed = False
        for config_path in excp.unsatisfied:
            translation_failed = translation_failed or isinstance(
                excp.unsatisfied[config_path],
                configuration.requirements.TranslationLayerRequirement,
            )
            symbols_failed = symbols_failed or isinstance(
                excp.unsatisfied[config_path],
                configuration.requirements.SymbolTableRequirement,
            )

            print(
                f"Unsatisfied requirement {config_path}: {excp.unsatisfied[config_path].description}"
            )

        if translation_failed:
            print(
                "\nA translation layer requirement was not fulfilled.  Please verify that:\n"
                "\tA file was provided to create this layer (by -f, --single-location or by config)\n"
                "\tThe file exists and is readable\n"
                "\tThe file is a valid memory image and was acquired cleanly"
            )
        if symbols_failed:
            print(
                "\nA symbol table requirement was not fulfilled.  Please verify that:\n"
                "\tThe associated translation layer requirement was fulfilled\n"
                "\tYou have the correct symbol file for the requirement\n"
                "\tThe symbol file is under the correct directory or zip file\n"
                "\tThe symbol file is named appropriately or contains the correct banner\n"
            )

    def populate_config(
        self,
        context: interfaces.context.ContextInterface,
        configurables_list: Dict[
            str, Type[interfaces.configuration.ConfigurableInterface]
        ],
        args: argparse.Namespace,
        plugin_config_path: str,
    ) -> None:
        """Populate the context config based on the returned args.

        We have already determined these elements must be descended from ConfigurableInterface

        Args:
            context: The volatility3 context to operate on
            configurables_list: A dictionary of configurable items that can be configured on the plugin
            args: An object containing the arguments necessary
            plugin_config_path: The path within the context's config containing the plugin's configuration
        """
        vargs = vars(args)
        for configurable in configurables_list:
            for requirement in configurables_list[configurable].get_requirements():
                value = vargs.get(requirement.name, None)
                if value is not None:
                    if isinstance(requirement, requirements.URIRequirement):
                        if isinstance(value, str):
                            scheme = parse.urlparse(value).scheme
                            if not scheme or len(scheme) <= 1:
                                if not os.path.exists(value):
                                    raise FileNotFoundError(
                                        f"Non-existent file {value} passed to URIRequirement"
                                    )
                                value = f"file://{request.pathname2url(os.path.abspath(value))}"
                    if isinstance(requirement, requirements.ListRequirement):
                        if not isinstance(value, list):
                            raise TypeError(
                                "Configuration for ListRequirement was not a list: {}".format(
                                    requirement.name
                                )
                            )
                        value = [requirement.element_type(x) for x in value]
                    if not inspect.isclass(configurables_list[configurable]):
                        config_path = configurables_list[configurable].config_path
                    else:
                        # We must be the plugin, so name it appropriately:
                        config_path = plugin_config_path
                    extended_path = interfaces.configuration.path_join(
                        config_path, requirement.name
                    )
                    context.config[extended_path] = value

    def file_handler_class_factory(self, direct=True):
        output_dir = self.output_dir

        class CLIFileHandler(interfaces.plugins.FileHandlerInterface):
            def _get_final_filename(self):
                """Gets the final filename"""
                if output_dir is None:
                    raise TypeError("Output directory is not a string")
                os.makedirs(output_dir, exist_ok=True)

                pref_name_array = self.preferred_filename.split(".")
                filename, extension = (
                    os.path.join(output_dir, ".".join(pref_name_array[:-1])),
                    pref_name_array[-1],
                )
                output_filename = f"{filename}.{extension}"

                counter = 1
                while os.path.exists(output_filename):
                    output_filename = f"{filename}-{counter}.{extension}"
                    counter += 1
                return output_filename

        class CLIMemFileHandler(io.BytesIO, CLIFileHandler):
            def __init__(self, filename: str):
                io.BytesIO.__init__(self)
                CLIFileHandler.__init__(self, filename)

            def close(self):
                # Don't overcommit
                if self.closed:
                    return None

                self.seek(0)

                output_filename = self._get_final_filename()

                with open(output_filename, "wb") as current_file:
                    current_file.write(self.read())
                    self._committed = True
                    vollog.log(
                        logging.INFO, f"Saved stored plugin file: {output_filename}"
                    )

                super().close()

        class CLIDirectFileHandler(CLIFileHandler):
            def __init__(self, filename: str):
                fd, self._name = tempfile.mkstemp(
                    suffix=".vol3", prefix="tmp_", dir=output_dir
                )
                self._file = io.open(fd, mode="w+b")
                CLIFileHandler.__init__(self, filename)
                for item in dir(self._file):
                    if not item.startswith("_") and item not in (
                        "closed",
                        "close",
                        "mode",
                        "name",
                    ):
                        setattr(self, item, getattr(self._file, item))

            def __getattr__(self, item):
                return getattr(self._file, item)

            @property
            def closed(self):
                return self._file.closed

            @property
            def mode(self):
                return self._file.mode

            @property
            def name(self):
                return self._file.name

            def close(self):
                """Closes and commits the file (by moving the temporary file to the correct name"""
                # Don't overcommit
                if self._file.closed:
                    return None

                self._file.close()
                output_filename = self._get_final_filename()
                os.rename(self._name, output_filename)

        if direct:
            return CLIDirectFileHandler
        else:
            return CLIMemFileHandler

    def populate_requirements_argparse(
        self,
        parser: Union[argparse.ArgumentParser, argparse._ArgumentGroup],
        configurable: Type[interfaces.configuration.ConfigurableInterface],
    ):
        """Adds the plugin's simple requirements to the provided parser.

        Args:
            parser: The parser to add the plugin's (simple) requirements to
            configurable: The plugin object to pull the requirements from
        """
        if not issubclass(configurable, interfaces.configuration.ConfigurableInterface):
            raise TypeError(
                f"Expected ConfigurableInterface type, not: {type(configurable)}"
            )

        # Construct an argparse group

        for requirement in configurable.get_requirements():
            additional: Dict[str, Any] = {}
            if not isinstance(
                requirement, interfaces.configuration.RequirementInterface
            ):
                raise TypeError(
                    "Plugin contains requirements that are not RequirementInterfaces: {}".format(
                        configurable.__name__
                    )
                )
            if isinstance(requirement, interfaces.configuration.SimpleTypeRequirement):
                additional["type"] = requirement.instance_type
                if isinstance(requirement, requirements.IntRequirement):
                    additional["type"] = lambda x: int(x, 0)
                if isinstance(requirement, requirements.BooleanRequirement):
                    additional["action"] = "store_true"
                    if "type" in additional:
                        del additional["type"]
            elif isinstance(
                requirement,
                volatility3.framework.configuration.requirements.ListRequirement,
            ):
                additional["type"] = requirement.element_type
                nargs = "*" if requirement.optional else "+"
                additional["nargs"] = nargs
            elif isinstance(
                requirement,
                volatility3.framework.configuration.requirements.ChoiceRequirement,
            ):
                additional["type"] = str
                additional["choices"] = requirement.choices
            else:
                continue
            parser.add_argument(
                "--" + requirement.name.replace("_", "-"),
                help=requirement.description,
                default=requirement.default,
                dest=requirement.name,
                required=not requirement.optional,
                **additional,
            )


def main():
    """A convenience function for constructing and running the
    :class:`CommandLine`'s run method."""
    CommandLine().run()<|MERGE_RESOLUTION|>--- conflicted
+++ resolved
@@ -105,20 +105,14 @@
             ]
         )
 
-<<<<<<< HEAD
         # Load up system defaults
         delayed_logs, default_config = self.load_system_defaults('vol.json')
 
-        parser = volargparse.HelpfulArgParser(add_help = False,
-                                              prog = self.CLI_NAME,
-                                              description = "An open-source memory forensics framework")
-=======
         parser = volargparse.HelpfulArgParser(
             add_help=False,
             prog=self.CLI_NAME,
             description="An open-source memory forensics framework",
         )
->>>>>>> 795477e2
         parser.add_argument(
             "-h",
             "--help",
@@ -252,23 +246,7 @@
             banner_output = sys.stderr
         banner_output.write(f"Volatility 3 Framework {constants.PACKAGE_VERSION}\n")
 
-<<<<<<< HEAD
         ### Start up logging
-=======
-        if partial_args.plugin_dirs:
-            volatility3.plugins.__path__ = [
-                os.path.abspath(p) for p in partial_args.plugin_dirs.split(";")
-            ] + constants.PLUGINS_PATH
-
-        if partial_args.symbol_dirs:
-            volatility3.symbols.__path__ = [
-                os.path.abspath(p) for p in partial_args.symbol_dirs.split(";")
-            ] + constants.SYMBOL_BASEPATHS
-
-        if partial_args.cache_path:
-            constants.CACHE_PATH = partial_args.cache_path
-
->>>>>>> 795477e2
         if partial_args.log:
             file_logger = logging.FileHandler(partial_args.log)
             file_logger.setLevel(1)
@@ -291,16 +269,18 @@
 
         ### Alter constants if necessary
         if partial_args.plugin_dirs:
-            volatility3.plugins.__path__ = [os.path.abspath(p)
-                                            for p in partial_args.plugin_dirs.split(";")] + constants.PLUGINS_PATH
+            volatility3.plugins.__path__ = [
+                os.path.abspath(p) for p in partial_args.plugin_dirs.split(";")
+            ] + constants.PLUGINS_PATH
 
         if partial_args.symbol_dirs:
-            volatility3.symbols.__path__ = [os.path.abspath(p)
-                                            for p in partial_args.symbol_dirs.split(";")] + constants.SYMBOL_BASEPATHS
+            volatility3.symbols.__path__ = [
+                os.path.abspath(p) for p in partial_args.symbol_dirs.split(";")
+            ] + constants.SYMBOL_BASEPATHS
 
         if partial_args.cache_path:
             constants.CACHE_PATH = partial_args.cache_path
-
+        
         vollog.info(f"Volatility plugins path: {volatility3.plugins.__path__}")
         vollog.info(f"Volatility symbols path: {volatility3.symbols.__path__}")
 
